--- conflicted
+++ resolved
@@ -1,14 +1,10 @@
 #include "Target/Syntax.h"
 #include "Target/SmallLiteral.h"
 
-<<<<<<< HEAD
 namespace qpulib {
 
+#ifdef NOT_USED
 void pretty(SubWord sw)
-=======
-#ifdef NOT_USED
-const char *pretty(FILE *f, SubWord sw)
->>>>>>> 5a0dd2c6
 {
   switch (sw) {
     case A8:  return "[7:0]";
