--- conflicted
+++ resolved
@@ -92,10 +92,6 @@
   gettimeofday(&tvStart, NULL);
 
   auto k = compile(kernel);  // Construct kernel
-<<<<<<< HEAD
-
-=======
->>>>>>> 27d9a8e9
   k.setNumQPUs(settings.num_qpus);
 
   // Allocate and initialise arrays shared between ARM and GPU
